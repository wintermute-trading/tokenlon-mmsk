import { fromPairs } from 'lodash'
import { updaterStack } from '../utils/intervalUpdater'
import { SupportedToken } from '../types'

const helper = (stack, token1, token2) => {
  if (stack[token1] && stack[token1].indexOf(token2) === -1) {
    stack[token1].push(token2)
  } else if (!stack[token1]) {
    stack[token1] = [token2]
  }
}

/**
 * ['SNT/ETH', 'SNT/TUSD'] =>
 * {
 *   SNT: ['ETH', 'TUSD']
 *   ETH: ['SNT']
 *   TUSD: ['SNT']
 * }
 */
const transferPairStrArrToTokenStack = (pairStrArr) => {
  const stack = {}
  pairStrArr.forEach(pairStr => {
    const [tokenA, tokenB] = pairStr.split('/')
    helper(stack, tokenA, tokenB)
    helper(stack, tokenB, tokenA)
  })
  return stack
}

export const getSupportedTokens = (): SupportedToken[] => {
  const { tokenListFromImtokenUpdater, pairsFromMMUpdater } = updaterStack
  const tokenStack = transferPairStrArrToTokenStack(pairsFromMMUpdater.cacheResult)
  const tokenList = tokenListFromImtokenUpdater.cacheResult
  const result = []
  for (const token of tokenList) {
    const { symbol } = token
    const opposites = tokenStack[symbol]
    if (opposites && opposites.length) {
      result.push({
        ...token,
        opposites: opposites.filter(symbol => !!tokenList.find(t => t.symbol === symbol)),
      })
    }
  }
  return result
}

export const isSupportedBaseQuote = (tokens: SupportedToken[], baseQuote): boolean => {
  return tokens.some(t => {
    return t.symbol === baseQuote.base && t.opposites.indexOf(baseQuote.quote) !== -1
  })
}

export const getTokenBySymbol = (tokens, symbol) => {
  return tokens.find(t => t.symbol === symbol)
<<<<<<< HEAD
}

// 处理接口大小写情况，转换为系统设定格式
export const translateBaseQuote = (pair, stdTokens = null) => {
  if (stdTokens == null) {
    stdTokens = getSupportedTokens()
  }
  const tokens = fromPairs(stdTokens.map(t => [t.symbol.toUpperCase(), t.symbol]))

  if (typeof pair.base === 'string') {
    const upperBase = pair.base.toUpperCase()
    const sym = tokens[upperBase]
    if (sym) pair.base = sym
  }
  if (typeof pair.quote === 'string') {
    const upperQuote = pair.quote.toUpperCase()
    const sym = tokens[upperQuote]
    if (sym) pair.quote = sym
  }

  return pair
}

export const translateBaseQuote__ = (baseQuote) => {
  const tokens = getSupportedTokens()
  if (typeof baseQuote.base === 'string') {
    const found = tokens.find(t => t.symbol.toUpperCase() === baseQuote.base.toUpperCase())
    if (found) {
      baseQuote.base = found.symbol
    }
  }
  if (typeof baseQuote.quote === 'string') {
    const found = tokens.find(t => t.symbol.toUpperCase() === baseQuote.quote.toUpperCase())
    if (found) {
      baseQuote.quote = found.symbol
    }
  }
=======
>>>>>>> 8c927ffe
}<|MERGE_RESOLUTION|>--- conflicted
+++ resolved
@@ -1,5 +1,4 @@
-import { fromPairs } from 'lodash'
-import { updaterStack } from '../utils/intervalUpdater'
+import { updaterStack } from './intervalUpdater'
 import { SupportedToken } from '../types'
 
 const helper = (stack, token1, token2) => {
@@ -54,44 +53,4 @@
 
 export const getTokenBySymbol = (tokens, symbol) => {
   return tokens.find(t => t.symbol === symbol)
-<<<<<<< HEAD
-}
-
-// 处理接口大小写情况，转换为系统设定格式
-export const translateBaseQuote = (pair, stdTokens = null) => {
-  if (stdTokens == null) {
-    stdTokens = getSupportedTokens()
-  }
-  const tokens = fromPairs(stdTokens.map(t => [t.symbol.toUpperCase(), t.symbol]))
-
-  if (typeof pair.base === 'string') {
-    const upperBase = pair.base.toUpperCase()
-    const sym = tokens[upperBase]
-    if (sym) pair.base = sym
-  }
-  if (typeof pair.quote === 'string') {
-    const upperQuote = pair.quote.toUpperCase()
-    const sym = tokens[upperQuote]
-    if (sym) pair.quote = sym
-  }
-
-  return pair
-}
-
-export const translateBaseQuote__ = (baseQuote) => {
-  const tokens = getSupportedTokens()
-  if (typeof baseQuote.base === 'string') {
-    const found = tokens.find(t => t.symbol.toUpperCase() === baseQuote.base.toUpperCase())
-    if (found) {
-      baseQuote.base = found.symbol
-    }
-  }
-  if (typeof baseQuote.quote === 'string') {
-    const found = tokens.find(t => t.symbol.toUpperCase() === baseQuote.quote.toUpperCase())
-    if (found) {
-      baseQuote.quote = found.symbol
-    }
-  }
-=======
->>>>>>> 8c927ffe
 }